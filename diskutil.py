# Copyright (c) 2005-2006 XenSource, Inc. All use and distribution of this 
# copyrighted material is governed by and subject to terms and conditions 
# as licensed by XenSource, Inc. All other rights reserved.
# Xen, XenSource and XenEnterprise are either registered trademarks or 
# trademarks of XenSource Inc. in the United States and/or other countries.

###
# XEN CLEAN INSTALLER
# Disk discovery and utilities
#
# written by Andrew Peace

import re, sys
import os.path
import constants
import CDROM
import fcntl
import util
import netutil
from util import dev_null
import xelogging
from disktools import *
import time
from snackutil import ButtonChoiceWindowEx

use_mpath = False

def mpath_cli_is_working():
    regex = re.compile("switchgroup")
    try:
        (rc,stdout) = util.runCmd2(["multipathd","-k"], with_stdout=True, inputtext="help")
        m=regex.search(stdout)
        if m:
            return True
        else:
            return False
    except:
        return False

def wait_for_multipathd():
    for i in range(0,120):
        if mpath_cli_is_working():
            return
        time.sleep(1)
    msg = "Unable to contact Multipathd daemon"
    xelogging.log(msg)
    raise Exception(msg)

# CA-58939: create udev rule to enslave paths which come up after multipathd has started
#           this needs to be run before 50-udev.rules so that by the time the symlink 
#           is created the new path is already enslaved to a master
rules = '/etc/udev/rules.d/45-multipath.rules'
def add_mpath_udev_rule():
    fd = open(rules,'w')
    rule = "ACTION==\"add\", RUN+=\"/bin/bash -c 'echo add path %k | /sbin/multipathd -k > /dev/null'\""
    fd.write(rule)
    fd.close()
    
def del_mpath_udev_rule():
    os.unlink(rules)

def mpath_part_scan(force = False):
    global use_mpath

    if not force and not use_mpath:
        return 0
    ret = createMpathPartnodes()
    if ret == 0:
         util.runCmd2(util.udevsettleCmd())
    return ret

def mpath_enable():
    global use_mpath
    assert 0 == util.runCmd2(['modprobe','dm-multipath'])

    if not os.path.exists('/etc/multipath.conf'):
        open('/etc/multipath.conf', "w").close()

    # This creates maps for all disks at start of day (because -e is ommitted)
    assert 0 == util.runCmd2('multipathd -d &> /var/log/multipathd &')
    wait_for_multipathd()
    # CA-48440: Cope with lost udev events
    add_mpath_udev_rule()
    util.runCmd2(["multipathd","-k"], inputtext="reconfigure")

    # Tell DM to create partition nodes for newly created mpath devices
    assert 0 == mpath_part_scan(True)
    xelogging.log("created multipath device(s)");
    use_mpath = True

def mpath_disable():
    destroyMpathPartnodes()
    util.runCmd2(['killall','multipathd'])
    del_mpath_udev_rule()
    util.runCmd2(['/sbin/multipath','-F'])
    use_mpath = False

# hd* -> (ide has majors 3, 22, 33, 34, 56, 57, 88, 89, 90, 91, each major has
# two disks, with minors 0... and 64...)
ide_majors = [ 3, 22, 33, 34, 56, 57, 88, 89, 90, 91 ]
disk_nodes  = [ (x, 0) for x in ide_majors ]
disk_nodes += [ (x, 64) for x in ide_majors ]

# sd* -> (sd-mod has majors 8, 65 ... 71: each device has eight minors, each 
# major has sixteen disks).
disk_nodes += [ (8, x * 16) for x in range(16) ]
disk_nodes += [ (65, x * 16) for x in range(16) ]
disk_nodes += [ (66, x * 16) for x in range(16) ]
disk_nodes += [ (67, x * 16) for x in range(16) ]
disk_nodes += [ (68, x * 16) for x in range(16) ]
disk_nodes += [ (69, x * 16) for x in range(16) ]
disk_nodes += [ (70, x * 16) for x in range(16) ]
disk_nodes += [ (71, x * 16) for x in range(16) ]

# xvd* -> (blkfront has major 202: each device has 15 minors)
disk_nodes += [ (202, x * 16) for x in range(16) ]

# /dev/cciss : c[0-7]d[0-15]: Compaq Next Generation Drive Array
# /dev/ida   : c[0-7]d[0-15]: Compaq Intelligent Drive Array
for major in range(72, 80) + range(104, 112):
    disk_nodes += [ (major, x * 16) for x in range(16) ]

# /dev/rd    : c[0-7]d[0-31]: Mylex DAC960 PCI RAID controller
for major in range(48, 56):
    disk_nodes += [ (major, x * 8) for x in range(32) ]

def getDiskList():
    # read the partition tables:
    parts = open("/proc/partitions")
    partlines = map(lambda x: re.sub(" +", " ", x).strip(),
                    parts.readlines())
    parts.close()

    # parse it:
    disks = []
    for l in partlines:
        try:
            (major, minor, size, name) = l.split(" ")
            (major, minor, size) = (int(major), int(minor), int(size))
            if (major, minor) in disk_nodes:
                if major == 202 and isRemovable("/dev/" + name): # Ignore PV CDROM devices
                    continue
                if hasDeviceMapperHolder("/dev/" + name.replace("!","/")):
                    # skip device that cannot be used
                    continue
                disks.append(name.replace("!", "/"))
        except:
            # it wasn't an actual entry, maybe the headers or something:
            continue
    # Add multipath nodes to list
    disks.extend(map(lambda node: node.replace('/dev/',''), getMpathNodes()))

    return disks

def getPartitionList():
    disks = getDiskList()
    rv  = []
    for disk in disks:
        if isDeviceMapperNode('/dev/' + disk):
            name = disk.split('/',1)[1]
            partitions = filter(lambda s: s.startswith("%sp" % name), os.listdir('/dev/mapper/'))
            partitions = map(lambda s: "mapper/%s" % s, partitions)
        else:
            name = disk.replace("/", "!")
            partitions = filter(lambda s: s.startswith(name), os.listdir('/sys/block/%s' % name))
            partitions = map(lambda n: n.replace("!","/"), partitions)
        rv.extend(partitions)
    return rv

def partitionsOnDisk(dev):
    if dev.startswith('/dev/'):
        dev = dev[5:]
    dev = dev.replace('/', '!')
    return filter(lambda x: x.startswith(dev),
                  os.listdir(os.path.join('/sys/block', dev)))

def getQualifiedDiskList():
    return map(lambda x: getQualifiedDeviceName(x), getDiskList())

def getQualifiedPartitionList():
    return [getQualifiedDeviceName(x) for x in getPartitionList()]

def getRemovableDeviceList():
    devs = os.listdir('/sys/block')
    removable_devs = []
    for d in devs:
        if isRemovable(d):
            removable_devs.append(d.replace("!", "/"))

    return removable_devs

def removable(device):
    if device.startswith('/dev/'):
        device = device[5:]

    # CA-25624 - udev maps sr* to scd*
    if device.startswith('scd'):
        device = 'sr'+device[3:]

    return device in getRemovableDeviceList()

def getQualifiedDeviceName(disk):
    return "/dev/%s" % disk

# Given a partition (e.g. /dev/sda1), get the id symlink:
def idFromPartition(partition):
    symlink = None
    v, out = util.runCmd2(util.udevinfoCmd() + ['-q', 'symlink', '-n', partition], with_stdout = True)
    prefixes = ['disk/by-id/edd', 'disk/by-id/dm-name-', 'disk/by-id/dm-uuid-']
    if v == 0:
        for link in out.split():
<<<<<<< HEAD
            if link.startswith('disk/by-id') and not any(map(lambda x : link.startswith(x), prefixes)):
=======
            if link.startswith('disk/by-id') and not True in map(lambda x : link.startswith(x), prefixes):
>>>>>>> 27998590
                symlink = '/dev/'+link
                break
    return symlink

# Given a id symlink (e.g. /dev/disk/by-id/scsi-...), get the device
def partitionFromId(symlink):
    return os.path.realpath(symlink)

def __readOneLineFile__(filename):
    try:
        f = open(filename)
        value = f.readline()
        f.close()
        return value
    except Exception, e:
        raise e

def getDiskDeviceVendor(dev):

    # For Multipath nodes return info about 1st slave
    if not dev.startswith("/dev/"):
        dev = '/dev/' + dev
    if isDeviceMapperNode(dev):
        return getDiskDeviceVendor(getMpathSlaves(dev)[0])

    if dev.startswith("/dev/"):
        dev = re.match("/dev/(.*)", dev).group(1)
    dev = dev.replace("/", "!")
    if os.path.exists("/sys/block/%s/device/vendor" % dev):
        return __readOneLineFile__("/sys/block/%s/device/vendor" % dev).strip(' \n')
    else:
        return ""

def getDiskDeviceModel(dev):

    # For Multipath nodes return info about 1st slave
    if not dev.startswith("/dev/"):
        dev = '/dev/' + dev
    if isDeviceMapperNode(dev):
        return getDiskDeviceModel(getMpathSlaves(dev)[0])

    if dev.startswith("/dev/"):
        dev = re.match("/dev/(.*)", dev).group(1)
    dev = dev.replace("/", "!")
    if os.path.exists("/sys/block/%s/device/model" % dev):
        return __readOneLineFile__("/sys/block/%s/device/model" % dev).strip('  \n')
    else:
        return ""
    
def getDiskDeviceSize(dev):

    # For Multipath nodes return info about 1st slave
    if not dev.startswith("/dev/"):
        dev = '/dev/' + dev
    if isDeviceMapperNode(dev):
        return getDiskDeviceSize(getMpathSlaves(dev)[0])

    if dev.startswith("/dev/"):
        dev = re.match("/dev/(.*)", dev).group(1)
    dev = dev.replace("/", "!")
    if os.path.exists("/sys/block/%s/device/block/size" % dev):
        return int(__readOneLineFile__("/sys/block/%s/device/block/size" % dev))
    elif os.path.exists("/sys/block/%s/size" % dev):
        return int(__readOneLineFile__("/sys/block/%s/size" % dev))

def getDiskSerialNumber(dev):
    # For Multipath nodes return info about 1st slave
    if not dev.startswith("/dev/"):
        dev = '/dev/' + dev
    if isDeviceMapperNode(dev):
        return getDiskSerialNumber(getMpathSlaves(dev)[0])

    rc, out = util.runCmd2(['/bin/sdparm', '-q', '-i', '-p', 'sn', dev], with_stdout = True)
    if rc == 0:
        lines = out.split('\n')
        if len(lines) >= 2:
            return lines[1].strip()
    return ""

def isRemovable(path):

    if path.startswith('/dev/mapper') or path.startswith('/dev/dm-') or path.startswith('dm-'):
        return False 

    if path.startswith("/dev/"):
        dev = re.match("/dev/(.*)", path).group(1)
    else:
        dev = path
        
    dev = dev.replace("/", "!")

    if dev.startswith("xvd"):
        is_cdrom = False
        f = None
        try:
            f = open(path, 'r')
            if fcntl.ioctl(f, CDROM.CDROM_GET_CAPABILITY) == 0:
                is_cdrom = True
        except: # Any exception implies this is not a CDROM
            pass

        if f is not None:
            f.close()

        if is_cdrom:
            return True

    if os.path.exists("/sys/block/%s/removable" % dev):
        return int(__readOneLineFile__("/sys/block/%s/removable" % dev)) == 1
    else:
        return False

def blockSizeToGBSize(blocks):
    return (long(blocks) * 512) / (1024 * 1024 * 1024)

def blockSizeToMBSize(blocks):
    return (long(blocks) * 512) / (1024 * 1024)
    
def getHumanDiskSize(blocks):
    gb = blockSizeToGBSize(blocks)
    if gb > 0:
        return "%d GB" % gb
    else:
        return "%d MB" % blockSizeToMBSize(blocks)

def getExtendedDiskInfo(disk, inMb = 0):
    return (getDiskDeviceVendor(disk), getDiskDeviceModel(disk),
            inMb and (getDiskDeviceSize(disk)/2048) or getDiskDeviceSize(disk))


def readExtPartitionLabel(partition):
    """Read the ext partition label."""
    rc, out = util.runCmd2(['/sbin/e2label', partition], with_stdout = True)
    if rc == 0:
        label = out.strip()
    else:
        raise Exception("%s is not ext partition" % partition)
    return label

def getHumanDiskName(disk):

    # For Multipath nodes return info about 1st slave
    if not disk.startswith("/dev/"):
        disk = '/dev/' + disk
    if isDeviceMapperNode(disk):
        return getHumanDiskName(getMpathSlaves(disk)[0])

    if disk.startswith('/dev/disk/by-id/'):
        return disk[16:]
    if disk.startswith('/dev/'):
        return disk[5:]
    return disk

# given a list of disks, work out which ones are part of volume
# groups that will cause a problem if we install XE to those disks:
def findProblematicVGs(disks):
    real_disks = map(lambda d: os.path.realpath(d), disks)

    # which disks are the volume groups on?
    vgdiskmap = {}
    tool = LVMTool()
    for pv in tool.pvs:
        if pv['vg_name'] not in vgdiskmap: vgdiskmap[pv['vg_name']] = []
        try:
            device = diskDevice(pv['pv_name'])
        except:
            # CA-35020: whole disk
            device = pv['pv_name']
        vgdiskmap[pv['vg_name']].append(device)

    # for each VG, map the disk list to a boolean list saying whether that
    # disk is in the set we're installing to:
    vgusedmap = {}
    for vg in vgdiskmap:
        vgusedmap[vg] = [disk in real_disks for disk in vgdiskmap[vg]]

    # now, a VG is problematic if it its vgusedmap entry contains a mixture
    # of True and False.  If it's entirely True or entirely False, that's OK:
    problems = []
    for vg in vgusedmap:
        p = False
        for x in vgusedmap[vg]:
            if x != vgusedmap[vg][0]:
                p = True
        if p:
            problems.append(vg)

    return problems

def log_available_disks():
    disks = getQualifiedDiskList()

    # make sure we have discovered at least one disk and
    # at least one network interface:
    if len(disks) == 0:
        xelogging.log("No disks found on this host.")
    else:
        # make sure that we have enough disk space:
        xelogging.log("Found disks: %s" % str(disks))
        diskSizes = [getDiskDeviceSize(x) for x in disks]
        diskSizesGB = [blockSizeToGBSize(x) for x in diskSizes]
        xelogging.log("Disk sizes: %s" % str(diskSizesGB))

        dom0disks = filter(lambda x: constants.min_primary_disk_size <= x,
                           diskSizesGB)
        if len(dom0disks) == 0:
            xelogging.log("Unable to find a suitable disk (with a size greater than %dGB) to install to." % constants.min_primary_disk_size)

INSTALL_RETAIL = 1
STORAGE_LVM = 1
STORAGE_EXT3 = 2

def probeDisk(device, justInstall = False):
    """Examines device and reports the apparent presence of a XenServer installation and/or related usage
    Returns a tuple (boot, state, storage)
    
    Where:
    
    	boot is a tuple of None, INSTALL_RETAIL and the partition device
        state is a tuple of True or False and the partition device
        storage is a tuple of None, STORAGE_LVM or STORAGE_EXT3 and the partition device
    """

    boot = (None, None)
    state = (False, None)
    storage = (None, None)
    possible_srs = []
        
    tool = PartitionTool(device)
    for num, part in tool.iteritems():
        label = None
        part_device = tool._partitionDevice(num)

        if part['id'] == tool.ID_LINUX:
            try:
                label = readExtPartitionLabel(part_device)
            except:
                pass

        if part['active']:
            if part['id'] == tool.ID_LINUX:
                # probe for retail
                if label and label.startswith('root-'):
                    boot = (INSTALL_RETAIL, part_device)
                    state = (True, part_device)
                    if tool.partitions.has_key(num+2):
                        # George Retail and earlier didn't use the correct id for SRs
                        possible_srs = [num+2]
        else:
            if part['id'] == tool.ID_LINUX_LVM:
                if num not in possible_srs:
                    possible_srs.append(num)

    if not justInstall:
        lv_tool = len(possible_srs) and LVMTool()
        for num in possible_srs:
            part_device = tool._partitionDevice(num)

            if lv_tool.isPartitionConfig(part_device):
                state = (True, part_device)
            elif lv_tool.isPartitionSR(part_device):
                pv = lv_tool.deviceToPVOrNone(part_device)
                if pv is not None and pv['vg_name'].startswith(lv_tool.VG_EXT_SR_PREFIX):
                    # odd 'ext3 in an LV' SR
                    storage = (STORAGE_EXT3, part_device)
                else:
                    storage = (STORAGE_LVM, part_device)
    
    xelogging.log('Probe of '+device+' found boot='+str(boot)+' state='+str(state)+' storage='+str(storage))

    return (boot, state, storage)


class IscsiDeviceException(Exception):
    pass

# Keep track of iscsi disks we have logged into
iscsi_disks = []

# Return True if this is an iscsi device that we have previously logged into
def is_iscsi(device):

    # If this is a multipath device check whether the first slave is iSCSI
    if use_mpath:
        slaves = getMpathSlaves(device)
        if slaves:
            device = slaves[0]        
    
    major, minor = getMajMin(device)
    
    for d in iscsi_disks:
        try:
            if (major,minor) == getMajMin(d):
                return True
        except:
            pass

    return False

def iscsi_get_sid(targetip, iqn):
    "Get the Session ID corresponding to an IQN to which we are logged in"
    rv, out = util.runCmd2([ 'iscsiadm', '-m', 'session' ], with_stdout=True)
    assert(rv == 0)
    lines = out.strip().split('\n')
    regex = re.compile('^tcp: \\[(\\d+)\\] ([^:]+):([^,]+),[^ ]+ (.*)$')
    tuples = map(lambda line: regex.match(line).groups(), lines)
    tuples = filter(lambda entry: entry[1] == targetip and entry[3] == iqn, tuples)
    assert(len(tuples) == 1)
    sid = int(tuples[0][0])
    return sid

def rfc4173_to_disk(rfc4173_spec):
    "Get the disk (e.g. '/dev/sdb') corresponding to a LUN on an IQN to which we are logged in"
    try:
        parts = rfc4173_spec.split(':',5)
        assert(parts[0] == "iscsi")
        targetip = parts[1]
        lun = parts[4] and int(parts[4]) or 0        
        iqn = parts[5]
    except:
        raise IscsiDeviceException, "Cannot parse spec %s" % rfc4173_spec
    
    sid = iscsi_get_sid(targetip, iqn)
    rv, out = util.runCmd2([ 'iscsiadm', '-m', 'session', '-r', str(sid), '-P', '3' ], with_stdout=True)
    assert(rv == 0)
    lines = out.strip().split('\n')
    regex = re.compile('^\\s*\\w+ Channel \\d+ Id \\d+ Lun: %d$' % lun)
    while lines:
        line = lines.pop(0)
        if regex.match(line):
            # next line says what the disk is called!
            line = lines.pop(0)
            regex2 = re.compile('^\\s*Attached scsi disk (\\w+)\\s+.*$')
            match = regex2.match(line)
            assert match != None
            return '/dev/' + match.groups()[0]
    raise Exception, "Could not find iscsi disk with IQN %s and lun %d" % (iqn,lun)
            

def attach_rfc4173(iname, rfc4173_spec):
    """ Attach a disk given an initiator name, and spec in the following format:
     "iscsi:"<targetip>":"<protocol>":"<port>":"<LUN>":"<targetname>

     return disk, e.g. "/dev/sdb"
    """
    try:
        parts = rfc4173_spec.split(':',5)
        assert(parts[0] == "iscsi")
        targetip = parts[1]
        port = parts[3]
        lun = parts[4] and int(parts[4]) or 0        
        iqn = parts[5]
    except:
        raise IscsiDeviceException, "Cannot parse spec %s" % rfc4173_spec
    
    if port:
        targetip += ':%s' % port

    # Attach to disk
    if not os.path.exists("/etc/iscsi/initiatorname.iscsi"):
        open("/etc/iscsi/initiatorname.iscsi","w").write("InitiatorName=%s"  % iname)

    rv = util.runCmd2([ '/sbin/modprobe', 'iscsi_tcp' ])
    if rv:
        raise RuntimeError, "/sbin/modprobe iscsi_tcp failed"
    try:
        if not util.pidof('iscsid'):
            fd = open("/etc/iscsi/initiatorname.iscsi", "w")
            fd.write("InitiatorName=%s" % iname)
            fd.close()
            rv = util.runCmd2([ '/sbin/iscsid' ])          # start iscsiadm
            if rv:
                raise RuntimeError, "/sbin/iscsid failed"
        rv = util.runCmd2([ '/sbin/iscsiadm', '-m', 'discovery', '-t', 'sendtargets', '-p', targetip])
        if rv: 
            raise RuntimeError, "/sbin/iscsiadm -m discovery failed"
        rv = util.runCmd2([ '/sbin/iscsiadm', '-m', 'node', '-T', iqn, '-p', targetip, '-l']) # login
        if rv:
            raise RuntimeError, "/sbin/iscsiadm -m node -l failed"
    finally:
        util.runCmd2(util.udevsettleCmd())           # update /dev

    disk = rfc4173_to_disk(rfc4173_spec)
    iscsi_disks.append(disk)

    return disk


class Struct:
    def __init__(self, *inArgs, **inKeywords):
        for k, v in inKeywords.items():
            setattr(self, k, v)

sysfs_ibft_dir = "/sys/firmware/ibft"
def have_ibft():
    """ Determine if an iBFT is present """
    rv = util.runCmd2([ '/sbin/modprobe', 'iscsi_ibft' ])
    if rv:
        raise RuntimeError, "/sbin/modprobe iscsi_ibft failed"
    if os.path.isdir("%s/initiator" % sysfs_ibft_dir):
        xelogging.log("process_ibft: iBFT found.")
        return True
    xelogging.log("process_ibft: No iBFT found.")
    return False
    

def read_ibft():
    """ Read in the iBFT (iSCSI Boot Firmware Table) from /sys/firmware/ibft/
    and return an initiator name and a list of target configs.
    """

    flags = int(open("%s/initiator/flags" % sysfs_ibft_dir).read())
    if (flags & 3) != 3:
        xelogging.log("process_ibft: Initiator block in iBFT not valid or not selected.")
        return
    try:
        iname = open("%s/initiator/initiator-name" % sysfs_ibft_dir).read()
    except:
        raise RuntimeError, "No initiator name in iBFT"

    targets = [ d for d in os.listdir(sysfs_ibft_dir) if d.startswith("target") ]
    netdevs = [ (d, open('/sys/class/net/%s/address' % d).read().strip()) 
                for d in os.listdir('/sys/class/net') 
                if d.startswith('eth') ]
    target_configs = []
    for d in targets:
        flags = int(open("%s/%s/flags" % (sysfs_ibft_dir,d)).read())
        if (flags & 3) != 3:
            xelogging.log("process_ibft: %s block in iBFT not valid or not selected." %d)
            continue

        # Find out details of target
        tgtip = open("%s/%s/ip-addr" % (sysfs_ibft_dir,d)).read().strip()
        lun = open("%s/%s/lun" % (sysfs_ibft_dir,d)).read().strip()
        lun = reduce(lambda total,i: (total*10)+int(lun[7-i]), range(8))
        nicid = open("%s/%s/nic-assoc" % (sysfs_ibft_dir,d)).read().strip()
        nicid = int(nicid)
        port = open("%s/%s/port" % (sysfs_ibft_dir,d)).read().strip()
        port = int(port)
        iqn = open("%s/%s/target-name" % (sysfs_ibft_dir,d)).read().strip()
            
        # Find out details of NIC used with this target
        hwaddr = open("%s/ethernet%d/mac" % (sysfs_ibft_dir,nicid)).read().strip()
        ip = open("%s/ethernet%d/ip-addr" % (sysfs_ibft_dir,nicid)).read().strip()
        if not os.path.isfile("%s/ethernet%d/gateway" % (sysfs_ibft_dir,nicid)):
            gw = None
        else:
            gw = open("%s/ethernet%d/gateway" % (sysfs_ibft_dir,nicid)).read().strip()
        nm = open("%s/ethernet%d/subnet-mask" % (sysfs_ibft_dir,nicid)).read().strip()
        flags = int(open("%s/ethernet%d/flags" % (sysfs_ibft_dir,nicid)).read())
        assert (flags & 3) == 3
            
        mac = open('%s/ethernet%d/mac' % (sysfs_ibft_dir,nicid)).read().strip()
        try:
            iface = filter(lambda pair: pair[1] == mac, netdevs)[0][0]
        except:
            raise RuntimeError, "Found mac %s in iBFT but cannot find matching NIC"

        target_configs.append(Struct(iface=iface, ip=ip, nm=nm, gw=gw, 
                                     tgtip=tgtip, port=port, lun=lun, iqn=iqn))
    return iname, target_configs


ibft_reserved_nics = []
def process_ibft(ui, interactive):
    """ Bring up any disks that the iBFT should be attached, and reserve the NICs that
    it says should be used for iSCSI
    """
    
    if not have_ibft():
        return

    try: 
        iname, target_configs = read_ibft()
    except:
        # only raise exception if user decides to proceed
        if ui and interactive:
            msg = "Found iSCSI Boot Firmware Table\n\nAttach to disks specified in iBFT?"
            button = ButtonChoiceWindowEx(ui.screen, "Attach iSCSI disks" , msg, ['Yes', 'No'])
            if button == 'no':
                return
        raise
    else:
        # Do nothing if the iBFT contains no valid targets
        if len(target_configs) == 0:
            xelogging.log("process_ibft: No valid target configs found in iBFT")
            return
        
        # If interactive, ask user if he wants to proceed
        if ui and interactive:
            nics = list(set([ conf.iface for conf in target_configs ]))
            nics.sort()
            msg = \
                "Found iSCSI Boot Firmware Table\n\nAttach to disks specified in iBFT?\n\n" \
                "This will reserve %s for iSCSI disk access.  Reserved NICs are not available " \
                "for use as the management interface or for use by virtual machines."  % " and ".join(nics)
            button = ButtonChoiceWindowEx(ui.screen, "Attach iSCSI disks" , msg, ['Yes', 'No'], width=60)
            if button == 'no':
                return
    
    # Bring up the targets
    for conf in target_configs:
        # Bring up interface
        if conf.iface not in ibft_reserved_nics:
            rv = util.runCmd2(['ifconfig', conf.iface, conf.ip, 'netmask', conf.nm])
            assert rv == 0
            ibft_reserved_nics.append(conf.iface)
            xelogging.log("process_ibft: reserving %s for access to iSCSI disk" % conf.iface)
            
        # Pin tgtip to this interface
        if netutil.network(conf.ip, conf.nm) == netutil.network(conf.tgtip, conf.nm):
            rv = util.runCmd2(['ip', 'route', 'add', conf.tgtip, 'dev', conf.iface])
        else:
            assert conf.gw
            rv = util.runCmd2(['ip', 'route', 'add', conf.tgtip, 'dev', conf.iface, 'via', conf.gw])

        # Attach to target (this creates new nodes /dev)
        spec = "iscsi:%s::%d:%d:%s" % (conf.tgtip, conf.port, conf.lun, conf.iqn)
        try:
            disk = attach_rfc4173(iname, spec)
        except:
            raise RuntimeError, "Could not attach to iSCSI LUN %s" % spec
        xelogging.log("process_ibft: attached iSCSI disk %s." % disk)

def release_ibft_disks():
    if util.pidof('iscsid'):
        util.runCmd2([ '/sbin/iscsiadm', '-m', 'session', '-u'])
        util.runCmd2([ '/sbin/iscsiadm', '-k', '0'])
        iscsi_disks = []<|MERGE_RESOLUTION|>--- conflicted
+++ resolved
@@ -209,11 +209,7 @@
     prefixes = ['disk/by-id/edd', 'disk/by-id/dm-name-', 'disk/by-id/dm-uuid-']
     if v == 0:
         for link in out.split():
-<<<<<<< HEAD
-            if link.startswith('disk/by-id') and not any(map(lambda x : link.startswith(x), prefixes)):
-=======
             if link.startswith('disk/by-id') and not True in map(lambda x : link.startswith(x), prefixes):
->>>>>>> 27998590
                 symlink = '/dev/'+link
                 break
     return symlink
